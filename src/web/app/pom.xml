--- conflicted
+++ resolved
@@ -5,20 +5,12 @@
   <parent>
     <groupId>org.geoserver</groupId>
     <artifactId>web</artifactId>
-<<<<<<< HEAD
-    <version>2.2-RC2</version>
-=======
     <version>2.2-RC3</version>
->>>>>>> dd4c2caa
   </parent>
   <groupId>org.geoserver.web</groupId>
   <artifactId>web-app</artifactId>
   <packaging>jar</packaging>
-<<<<<<< HEAD
-  <version>2.2-RC2</version>
-=======
   <version>2.2-RC3</version>
->>>>>>> dd4c2caa
   <name>GeoServer Web Application</name>
   <dependencies>
     <dependency>
@@ -316,11 +308,7 @@
         <dependency>
           <groupId>org.geoserver.extension</groupId>
           <artifactId>arcsde</artifactId> 
-<<<<<<< HEAD
-          <version>2.2-RC2</version>
-=======
           <version>2.2-RC3</version>
->>>>>>> dd4c2caa
         </dependency>
       </dependencies>
     </profile>
@@ -349,11 +337,7 @@
         <dependency>
           <groupId>org.geoserver.extension</groupId>
           <artifactId>sqlserver</artifactId> 
-<<<<<<< HEAD
-          <version>2.2-RC2</version>
-=======
           <version>2.2-RC3</version>
->>>>>>> dd4c2caa
         </dependency>
       </dependencies>
     </profile>
@@ -363,11 +347,7 @@
         <dependency>
           <groupId>org.geoserver.extension</groupId>
           <artifactId>oracle</artifactId> 
-<<<<<<< HEAD
-          <version>2.2-RC2</version>
-=======
           <version>2.2-RC3</version>
->>>>>>> dd4c2caa
         </dependency>
       </dependencies>
     </profile>
@@ -377,11 +357,7 @@
         <dependency>
           <groupId>org.geoserver.extension</groupId>
           <artifactId>mysql</artifactId> 
-<<<<<<< HEAD
-          <version>2.2-RC2</version>
-=======
           <version>2.2-RC3</version>
->>>>>>> dd4c2caa
         </dependency>
       </dependencies>
     </profile>
